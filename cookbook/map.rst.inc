--- conflicted
+++ resolved
@@ -92,19 +92,10 @@
   * :doc:`/cookbook/debugging`
   * :doc:`/cookbook/logging/monolog`
 
-<<<<<<< HEAD
-=======
-* **Performance**
-
-  * :doc:`/cookbook/performance/autoloader`
-  * :doc:`/cookbook/performance/bootstrap_files`
-  * :doc:`/cookbook/performance/bytecodecache`
-
 * **Web Services**
 
   * :doc:`/cookbook/web_services/php_soap_extension`
 
->>>>>>> 1fed97bd
 * **Extending Symfony**
 
   * :doc:`/cookbook/event_dispatcher/class_extension`
